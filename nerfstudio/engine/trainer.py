# Copyright 2022 The Nerfstudio Team. All rights reserved.
#
# Licensed under the Apache License, Version 2.0 (the "License");
# you may not use this file except in compliance with the License.
# You may obtain a copy of the License at
#
#     http://www.apache.org/licenses/LICENSE-2.0
#
# Unless required by applicable law or agreed to in writing, software
# distributed under the License is distributed on an "AS IS" BASIS,
# WITHOUT WARRANTIES OR CONDITIONS OF ANY KIND, either express or implied.
# See the License for the specific language governing permissions and
# limitations under the License.

"""
Code to train model.
"""
from __future__ import annotations

import dataclasses
import functools
import os
import time
from dataclasses import dataclass, field
from pathlib import Path
from threading import Lock
from typing import Dict, List, Optional, Tuple, Type, Union

import torch
from rich.console import Console
from torch.cuda.amp.grad_scaler import GradScaler
from typing_extensions import Literal

from nerfstudio.configs.experiment_config import ExperimentConfig
from nerfstudio.engine.callbacks import (
    TrainingCallback,
    TrainingCallbackAttributes,
    TrainingCallbackLocation,
)
from nerfstudio.engine.optimizers import Optimizers
from nerfstudio.pipelines.base_pipeline import VanillaPipeline
from nerfstudio.utils import profiler, writer
from nerfstudio.utils.decorators import (
    check_eval_enabled,
    check_main_thread,
    check_viewer_enabled,
)
from nerfstudio.utils.misc import step_check
from nerfstudio.utils.writer import EventName, TimeWriter
from nerfstudio.viewer.server.viewer_state import ViewerState

CONSOLE = Console(width=120)

TRAIN_INTERATION_OUTPUT = Tuple[  # pylint: disable=invalid-name
    torch.Tensor, Dict[str, torch.Tensor], Dict[str, torch.Tensor]
]
TORCH_DEVICE = Union[torch.device, str]  # pylint: disable=invalid-name


@dataclass
class TrainerConfig(ExperimentConfig):
    """Configuration for training regimen"""

    _target: Type = field(default_factory=lambda: Trainer)
    """target class to instantiate"""
    steps_per_save: int = 1000
    """Number of steps between saves."""
    steps_per_eval_batch: int = 500
    """Number of steps between randomly sampled batches of rays."""
    steps_per_eval_image: int = 500
    """Number of steps between single eval images."""
    steps_per_eval_all_images: int = 25000
    """Number of steps between eval all images."""
    max_num_iterations: int = 1000000
    """Maximum number of iterations to run."""
    mixed_precision: bool = False
    """Whether or not to use mixed precision for training."""
    save_only_latest_checkpoint: bool = True
    """Whether to only save the latest checkpoint or all checkpoints."""
    # optional parameters if we want to resume training
    load_dir: Optional[Path] = None
    """Optionally specify a pre-trained model directory to load from."""
    load_step: Optional[int] = None
    """Optionally specify model step to load from; if none, will find most recent model in load_dir."""
    load_config: Optional[Path] = None
    """Path to config YAML file."""
    log_gradients: bool = False
    """Optionally log gradients during training"""


class Trainer:
    """Trainer class

    Args:
        config: The configuration object.
        local_rank: Local rank of the process.
        world_size: World size of the process.

    Attributes:
        config: The configuration object.
        local_rank: Local rank of the process.
        world_size: World size of the process.
        device: The device to run the training on.
        pipeline: The pipeline object.
        optimizers: The optimizers object.
        callbacks: The callbacks object.
        is_training: Whether the model is training.
    """

    pipeline: VanillaPipeline
    optimizers: Optimizers
    callbacks: List[TrainingCallback]

    def __init__(self, config: TrainerConfig, local_rank: int = 0, world_size: int = 1) -> None:
        self.train_lock = Lock()
        self.config = config
        self.local_rank = local_rank
        self.world_size = world_size
        self.device: TORCH_DEVICE = "cpu" if world_size == 0 else f"cuda:{local_rank}"
        self.mixed_precision: bool = self.config.mixed_precision
        self.is_training: bool = True
        if self.device == "cpu":
            self.mixed_precision = False
            CONSOLE.print("Mixed precision is disabled for CPU training.")
        self._start_step: int = 0
        # optimizers
        self.grad_scaler = GradScaler(enabled=self.mixed_precision)

        self.base_dir: Path = config.get_base_dir()
        # directory to save checkpoints
        self.checkpoint_dir: Path = config.get_checkpoint_dir()
        CONSOLE.log(f"Saving checkpoints to: {self.checkpoint_dir}")

        self.viewer_state = None

    def setup(self, test_mode: Literal["test", "val", "inference"] = "val") -> None:
        """Setup the Trainer by calling other setup functions.

        Args:
            test_mode:
                'val': loads train/val datasets into memory
                'test': loads train/test datasets into memory
                'inference': does not load any dataset into memory
        """
        self.pipeline = self.config.pipeline.setup(
            device=self.device, test_mode=test_mode, world_size=self.world_size, local_rank=self.local_rank
        )
        self.optimizers = self.setup_optimizers()

        # set up viewer if enabled
        viewer_log_path = self.base_dir / self.config.viewer.relative_log_filename
        self.viewer_state, banner_messages = None, None
        if self.config.is_viewer_enabled() and self.local_rank == 0:
            datapath = self.config.data
            if datapath is None:
                datapath = self.base_dir
            self.viewer_state = ViewerState(
                self.config.viewer,
                log_filename=viewer_log_path,
                datapath=datapath,
                pipeline=self.pipeline,
                trainer=self,
                train_lock=self.train_lock,
            )
            banner_messages = [f"Viewer at: {self.viewer_state.viewer_url}"]
        self._check_viewer_warnings()

<<<<<<< HEAD
        self.pipeline = self.config.pipeline.setup(
            device=self.device,
            test_mode=test_mode,
            world_size=self.world_size,
            local_rank=self.local_rank,
            grad_scaler=self.grad_scaler,
        )
        self.optimizers = self.setup_optimizers()

=======
>>>>>>> 2f18e323
        self._load_checkpoint()

        self.callbacks = self.pipeline.get_training_callbacks(
            TrainingCallbackAttributes(
                optimizers=self.optimizers,  # type: ignore
                grad_scaler=self.grad_scaler,  # type: ignore
                pipeline=self.pipeline,  # type: ignore
            )
        )

        # set up writers/profilers if enabled
        writer_log_path = self.base_dir / self.config.logging.relative_log_dir
        writer.setup_event_writer(
            self.config.is_wandb_enabled(), self.config.is_tensorboard_enabled(), log_dir=writer_log_path
        )
        writer.setup_local_writer(
            self.config.logging, max_iter=self.config.max_num_iterations, banner_messages=banner_messages
        )
        writer.put_config(name="config", config_dict=dataclasses.asdict(self.config), step=0)
        profiler.setup_profiler(self.config.logging)

    def setup_optimizers(self) -> Optimizers:
        """Helper to set up the optimizers

        Returns:
            The optimizers object given the trainer config.
        """
        optimizer_config = self.config.optimizers.copy()
        param_groups = self.pipeline.get_param_groups()
        camera_optimizer_config = self.config.pipeline.datamanager.camera_optimizer
        if camera_optimizer_config is not None and camera_optimizer_config.mode != "off":
            assert camera_optimizer_config.param_group not in optimizer_config
            optimizer_config[camera_optimizer_config.param_group] = {
                "optimizer": camera_optimizer_config.optimizer,
                "scheduler": camera_optimizer_config.scheduler,
            }
        return Optimizers(optimizer_config, param_groups)

    def train(self) -> None:
        """Train the model."""
        assert self.pipeline.datamanager.train_dataset is not None, "Missing DatsetInputs"

        if not self.pipeline.generative:
            self.pipeline.datamanager.train_dataparser_outputs.save_dataparser_transform(
                self.base_dir / "dataparser_transforms.json"
            )

        self._init_viewer_state()
        with TimeWriter(writer, EventName.TOTAL_TRAIN_TIME):
            num_iterations = self.config.max_num_iterations
            step = 0
            for step in range(self._start_step, self._start_step + num_iterations):
                while not self.is_training:
                    time.sleep(0.01)
                with self.train_lock:
                    with TimeWriter(writer, EventName.ITER_TRAIN_TIME, step=step) as train_t:
                        self.pipeline.train()

                        # training callbacks before the training iteration
                        for callback in self.callbacks:
                            callback.run_callback_at_location(
                                step, location=TrainingCallbackLocation.BEFORE_TRAIN_ITERATION
                            )

                        # time the forward pass
                        loss, loss_dict, metrics_dict = self.train_iteration(step)

                        # training callbacks after the training iteration
                        for callback in self.callbacks:
                            callback.run_callback_at_location(
                                step, location=TrainingCallbackLocation.AFTER_TRAIN_ITERATION
                            )

                # Skip the first two steps to avoid skewed timings that break the viewer rendering speed estimate.
                if step > 1:
                    writer.put_time(
                        name=EventName.TRAIN_RAYS_PER_SEC,
                        duration=self.pipeline.datamanager.get_train_rays_per_batch() / train_t.duration,
                        step=step,
                        avg_over_steps=True,
                    )

                self._update_viewer_state(step)

                # a batch of train rays
                if step_check(step, self.config.logging.steps_per_log, run_at_zero=True):
                    writer.put_scalar(name="Train Loss", scalar=loss, step=step)
                    writer.put_dict(name="Train Loss Dict", scalar_dict=loss_dict, step=step)
                    writer.put_dict(name="Train Metrics Dict", scalar_dict=metrics_dict, step=step)
                    # The actual memory allocated by Pytorch. This is likely less than the amount
                    # shown in nvidia-smi since some unused memory can be held by the caching
                    # allocator and some context needs to be created on GPU. See Memory management
                    # (https://pytorch.org/docs/stable/notes/cuda.html#cuda-memory-management)
                    # for more details about GPU memory management.
                    writer.put_scalar(
                        name="GPU Memory (MB)", scalar=torch.cuda.max_memory_allocated() / (1024**2), step=step
                    )

                # Do not perform evaluation if there are no validation images
                if self.pipeline.datamanager.eval_dataset:
                    self.eval_iteration(step)

                if step_check(step, self.config.steps_per_save):
                    self.save_checkpoint(step)

                writer.write_out_storage()

        # save checkpoint at the end of training
        self.save_checkpoint(step)

        # write out any remaining events (e.g., total train time)
        writer.write_out_storage()

        CONSOLE.rule()
        CONSOLE.print("[bold green]:tada: :tada: :tada: Training Finished :tada: :tada: :tada:", justify="center")
        if not self.config.viewer.quit_on_train_completion:
            CONSOLE.print("Use ctrl+c to quit", justify="center")
            while True:
                time.sleep(0.01)

    @check_main_thread
    def _check_viewer_warnings(self) -> None:
        """Helper to print out any warnings regarding the way the viewer/loggers are enabled"""
        if (
            self.config.is_viewer_enabled()
            and not self.config.is_tensorboard_enabled()
            and not self.config.is_wandb_enabled()
        ):
            string: str = (
                "[NOTE] Not running eval iterations since only viewer is enabled.\n"
                "Use [yellow]--vis {wandb, tensorboard, viewer+wandb, viewer+tensorboard}[/yellow] to run with eval."
            )
            CONSOLE.print(f"{string}")

    @check_viewer_enabled
    def _init_viewer_state(self) -> None:
        """Initializes viewer scene with given train dataset"""
        assert self.viewer_state and self.pipeline.datamanager.train_dataset
        self.viewer_state.init_scene(
            dataset=self.pipeline.datamanager.train_dataset,
            start_train=True,
        )

    @check_viewer_enabled
    def _update_viewer_state(self, step: int) -> None:
        """Updates the viewer state by rendering out scene with current pipeline
        Returns the time taken to render scene.

        Args:
            step: current train step
        """
        assert self.viewer_state is not None
        num_rays_per_batch: int = self.pipeline.datamanager.get_train_rays_per_batch()
        try:
            self.viewer_state.update_scene(step, num_rays_per_batch)
        except RuntimeError:
            time.sleep(0.03)  # sleep to allow buffer to reset
            CONSOLE.log("Viewer failed. Continuing training.")

    @check_viewer_enabled
    def _update_viewer_rays_per_sec(self, train_t: TimeWriter, vis_t: TimeWriter, step: int) -> None:
        """Performs update on rays/sec calculation for training

        Args:
            train_t: timer object carrying time to execute total training iteration
            vis_t: timer object carrying time to execute visualization step
            step: current step
        """
        train_num_rays_per_batch: int = self.pipeline.datamanager.get_train_rays_per_batch()
        writer.put_time(
            name=EventName.TRAIN_RAYS_PER_SEC,
            duration=train_num_rays_per_batch / (train_t.duration - vis_t.duration),
            step=step,
            avg_over_steps=True,
        )

    def _load_checkpoint(self) -> None:
        """Helper function to load pipeline and optimizer from prespecified checkpoint"""
        load_dir: Path = self.config.load_dir
        if load_dir is not None:
            load_step = self.config.load_step
            if load_step is None:
                print("Loading latest checkpoint from load_dir")
                # NOTE: this is specific to the checkpoint name format
                load_step = sorted(int(x[x.find("-") + 1 : x.find(".")]) for x in os.listdir(load_dir))[-1]
            load_path: Path = load_dir / f"step-{load_step:09d}.ckpt"
            assert load_path.exists(), f"Checkpoint {load_path} does not exist"
            loaded_state = torch.load(load_path, map_location="cpu")
            self._start_step = loaded_state["step"] + 1
            # load the checkpoints for pipeline, optimizers, and gradient scalar
            self.pipeline.load_pipeline(loaded_state["pipeline"], loaded_state["step"])
            self.optimizers.load_optimizers(loaded_state["optimizers"])
            self.grad_scaler.load_state_dict(loaded_state["scalers"])
            CONSOLE.print(f"done loading checkpoint from {load_path}")
        else:
            CONSOLE.print("No checkpoints to load, training from scratch")

    @check_main_thread
    def save_checkpoint(self, step: int) -> None:
        """Save the model and optimizers

        Args:
            step: number of steps in training for given checkpoint
        """
        # possibly make the checkpoint directory
        if not self.checkpoint_dir.exists():
            self.checkpoint_dir.mkdir(parents=True, exist_ok=True)
        # save the checkpoint
        ckpt_path: Path = self.checkpoint_dir / f"step-{step:09d}.ckpt"
        torch.save(
            {
                "step": step,
                "pipeline": self.pipeline.module.state_dict()  # type: ignore
                if hasattr(self.pipeline, "module")
                else self.pipeline.state_dict(),
                "optimizers": {k: v.state_dict() for (k, v) in self.optimizers.optimizers.items()},
                "scalers": self.grad_scaler.state_dict(),
            },
            ckpt_path,
        )
        # possibly delete old checkpoints
        if self.config.save_only_latest_checkpoint:
            # delete everything else in the checkpoint folder
            for f in self.checkpoint_dir.glob("*"):
                if f != ckpt_path:
                    f.unlink()

    @profiler.time_function
    def train_iteration(self, step: int) -> TRAIN_INTERATION_OUTPUT:
        """Run one iteration with a batch of inputs. Returns dictionary of model losses.

        Args:
            step: Current training step.
        """

        self.optimizers.zero_grad_all()
        cpu_or_cuda_str: str = self.device.split(":")[0]

        with torch.autocast(device_type=cpu_or_cuda_str, enabled=self.mixed_precision):
            _, loss_dict, metrics_dict = self.pipeline.get_train_loss_dict(step=step)
            loss = functools.reduce(torch.add, loss_dict.values())
        self.grad_scaler.scale(loss).backward()  # type: ignore
        self.optimizers.optimizer_scaler_step_all(self.grad_scaler)

        if self.config.log_gradients:
            total_grad = 0
            for tag, value in self.pipeline.model.named_parameters():
                assert tag != "Total"
                if value.grad is not None:
                    grad = value.grad.norm()
                    metrics_dict[f"Gradients/{tag}"] = grad
                    total_grad += grad

            metrics_dict["Gradients/Total"] = total_grad

        self.grad_scaler.update()
        self.optimizers.scheduler_step_all(step)

        # Merging loss and metrics dict into a single output.
        return loss, loss_dict, metrics_dict

    @check_eval_enabled
    @profiler.time_function
    def eval_iteration(self, step: int) -> None:
        """Run one iteration with different batch/image/all image evaluations depending on step size.

        Args:
            step: Current training step.
        """
        # a batch of eval rays
        if step_check(step, self.config.steps_per_eval_batch):
            _, eval_loss_dict, eval_metrics_dict = self.pipeline.get_eval_loss_dict(step=step)
            eval_loss = functools.reduce(torch.add, eval_loss_dict.values())
            writer.put_scalar(name="Eval Loss", scalar=eval_loss, step=step)
            writer.put_dict(name="Eval Loss Dict", scalar_dict=eval_loss_dict, step=step)
            writer.put_dict(name="Eval Metrics Dict", scalar_dict=eval_metrics_dict, step=step)

        # one eval image
        if step_check(step, self.config.steps_per_eval_image):
            with TimeWriter(writer, EventName.TEST_RAYS_PER_SEC, write=False) as test_t:
                metrics_dict, images_dict = self.pipeline.get_eval_image_metrics_and_images(step=step)
            writer.put_time(
                name=EventName.TEST_RAYS_PER_SEC,
                duration=metrics_dict["num_rays"] / test_t.duration,
                step=step,
                avg_over_steps=True,
            )
            writer.put_dict(name="Eval Images Metrics", scalar_dict=metrics_dict, step=step)
            group = "Eval Images"
            for image_name, image in images_dict.items():
                writer.put_image(name=group + "/" + image_name, image=image, step=step)

        # all eval images
        if step_check(step, self.config.steps_per_eval_all_images):
            metrics_dict = self.pipeline.get_average_eval_image_metrics(step=step)
            writer.put_dict(name="Eval Images Metrics Dict (all images)", scalar_dict=metrics_dict, step=step)<|MERGE_RESOLUTION|>--- conflicted
+++ resolved
@@ -165,7 +165,6 @@
             banner_messages = [f"Viewer at: {self.viewer_state.viewer_url}"]
         self._check_viewer_warnings()
 
-<<<<<<< HEAD
         self.pipeline = self.config.pipeline.setup(
             device=self.device,
             test_mode=test_mode,
@@ -175,8 +174,6 @@
         )
         self.optimizers = self.setup_optimizers()
 
-=======
->>>>>>> 2f18e323
         self._load_checkpoint()
 
         self.callbacks = self.pipeline.get_training_callbacks(
