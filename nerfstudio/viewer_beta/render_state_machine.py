# Copyright 2022 the Regents of the University of California, Nerfstudio Team and contributors. All rights reserved.
#
# Licensed under the Apache License, Version 2.0 (the "License");
# you may not use this file except in compliance with the License.
# You may obtain a copy of the License at
#
#     http://www.apache.org/licenses/LICENSE-2.0
#
# Unless required by applicable law or agreed to in writing, software
# distributed under the License is distributed on an "AS IS" BASIS,
# WITHOUT WARRANTIES OR CONDITIONS OF ANY KIND, either express or implied.
# See the License for the specific language governing permissions and
# limitations under the License.

""" This file contains the render state machine, which is responsible for deciding when to render the image """
from __future__ import annotations

import contextlib
import threading
from dataclasses import dataclass
from typing import TYPE_CHECKING, Any, Dict, Literal, Optional, Tuple, get_args

import torch
from viser import ClientHandle
from nerfstudio.model_components.renderers import background_color_override_context
from nerfstudio.utils import colormaps, writer
from nerfstudio.utils.writer import GLOBAL_BUFFER, EventName, TimeWriter
from nerfstudio.viewer.server import viewer_utils
from nerfstudio.viewer_beta.utils import CameraState, get_camera
from nerfstudio.models.gaussian_splatting import GaussianSplattingModel

if TYPE_CHECKING:
    from nerfstudio.viewer_beta.viewer import Viewer

RenderStates = Literal["low_move", "low_static", "high"]
RenderActions = Literal["rerender", "move", "static", "step"]


@dataclass
class RenderAction:
    """Message to the render state machine"""

    action: RenderActions
    """The action to take """
    camera_state: CameraState
    """The current camera state """


class RenderStateMachine(threading.Thread):
    """The render state machine is responsible for deciding how to render the image.
    It decides the resolution and whether to interrupt the current render.

    Args:
        viewer: the viewer state
    """

    def __init__(self, viewer: Viewer, viser_scale_ratio: float, client: ClientHandle):
        threading.Thread.__init__(self)
        self.transitions: Dict[RenderStates, Dict[RenderActions, RenderStates]] = {
            s: {} for s in get_args(RenderStates)
        }
        # by default, everything is a self-transition
        for a in get_args(RenderActions):
            for s in get_args(RenderStates):
                self.transitions[s][a] = s
        # then define the actions between states
        self.transitions["low_move"]["static"] = "low_static"
        self.transitions["low_static"]["static"] = "high"
        self.transitions["low_static"]["step"] = "high"
        self.transitions["low_static"]["move"] = "low_move"
        self.transitions["high"]["move"] = "low_move"
        self.transitions["high"]["rerender"] = "low_static"
        self.next_action: Optional[RenderAction] = None
        self.state: RenderStates = "low_static"
        self.render_trigger = threading.Event()
        self.target_fps = 30
        self.viewer = viewer
        self.interrupt_render_flag = False
        self.daemon = True
        self.output_keys = {}
        self.viser_scale_ratio = viser_scale_ratio
        self.client = client
        self.running = True

    def action(self, action: RenderAction):
        """Takes an action and updates the state machine

        Args:
            action: the action to take
        """
        if self.next_action is None:
            self.next_action = action
        elif action.action == "step" and (self.state == "low_move" or self.next_action.action in ("move", "rerender")):
            # ignore steps if:
            #  1. we are in low_moving state
            #  2. the current next_action is move, static, or rerender
            return
        elif self.next_action == "rerender":
            # never overwrite rerenders
            pass
        elif action.action == "static" and self.next_action.action == "move":
            # don't overwrite a move action with a static: static is always self-fired
            return
        else:
            #  monimal use case, just set the next action
            self.next_action = action

        # handle interrupt logic
        if self.state == "high" and self.next_action.action in ("move", "rerender"):
            self.interrupt_render_flag = True
        self.render_trigger.set()

    def _render_img(self, camera_state: CameraState):
        """Takes the current camera, generates rays, and renders the image

        Args:
            camera_state: the current camera state
        """
        # initialize the camera ray bundle
        if self.viewer.control_panel.crop_viewport:
            obb = self.viewer.control_panel.crop_obb
        else:
            obb = None

        image_height, image_width = self._calculate_image_res(camera_state.aspect)

        camera = get_camera(camera_state, image_height, image_width)
        camera = camera.to(self.viewer.get_model().device)
        assert camera is not None, "render called before viewer connected"

        with TimeWriter(None, None, write=False) as vis_t:
            with self.viewer.train_lock if self.viewer.train_lock is not None else contextlib.nullcontext():
                if isinstance(self.viewer.get_model(), GaussianSplattingModel):
                    camera_ray_bundle = None
                    self.viewer.get_model().set_crop(obb)
                    color = self.viewer.control_panel.background_color
                    background_color = torch.tensor(
                        [color[0] / 255.0, color[1] / 255.0, color[2] / 255.0],
                        device=self.viewer.get_model().device,
                    )
                    self.viewer.get_model().set_background(background_color)
                else:
                    camera_ray_bundle = camera.generate_rays(camera_indices=0, obb_box=obb)
                self.viewer.get_model().eval()
                step = self.viewer.step
                try:
                    if self.viewer.control_panel.crop_viewport:
                        color = self.viewer.control_panel.background_color
                        if color is None:
                            background_color = torch.tensor([0.0, 0.0, 0.0], device=self.viewer.pipeline.model.device)
                        else:
                            background_color = torch.tensor(
                                [color[0] / 255.0, color[1] / 255.0, color[2] / 255.0],
                                device=self.viewer.get_model().device,
                            )
                        with background_color_override_context(
                            background_color
                        ), torch.no_grad(), viewer_utils.SetTrace(self.check_interrupt):
                            outputs = self.viewer.get_model().get_outputs_for_camera_ray_bundle(
                                camera_ray_bundle, camera=camera
                            )
                    else:
                        with torch.no_grad(), viewer_utils.SetTrace(self.check_interrupt):
                            outputs = self.viewer.get_model().get_outputs_for_camera_ray_bundle(
                                camera_ray_bundle, camera=camera
                            )
                except viewer_utils.IOChangeException:
                    self.viewer.get_model().train()
                    raise
                self.viewer.get_model().train()
            if isinstance(self.viewer.get_model(), GaussianSplattingModel):
                num_rays = image_height * image_width
            else:
                num_rays = len(camera_ray_bundle)
            if self.viewer.control_panel.layer_depth:
                if isinstance(self.viewer.get_model(), GaussianSplattingModel):
                    # TODO: sending depth at high resolution lags the network a lot, figure out how to do this more efficiently
                    # outputs["gl_z_buf_depth"] = outputs["depth"]
                    pass
                else:
                    # convert to z_depth if depth compositing is enabled
                    R = camera.camera_to_worlds[0:3, 0:3].T
                    pts = camera_ray_bundle.directions * outputs["depth"]
                    pts = (R @ (pts.view(-1, 3).T)).T.view(*camera_ray_bundle.directions.shape)
                    outputs["gl_z_buf_depth"] = -pts[..., 2:3]  # negative z axis is the coordinate convention
        render_time = vis_t.duration
        if writer.is_initialized():
            writer.put_time(
                name=EventName.VIS_RAYS_PER_SEC, duration=num_rays / render_time, step=step, avg_over_steps=True
            )
        return outputs

    def run(self):
        """Main loop for the render thread"""
<<<<<<< HEAD
        while True:
            if not self.render_trigger.wait(0.1):
=======
        while self.running:
            if not self.render_trigger.wait(0.2):
>>>>>>> d68138d0
                # if we haven't received a trigger in a while, send a static action
                if self.viewer.camera_state is not None:
                    self.action(RenderAction(action="static", camera_state=self.viewer.camera_state))
            action = self.next_action
            self.render_trigger.clear()
            if action is None:
                continue
            self.next_action = None
            if self.state == "high" and action.action == "static":
                # if we are in high res and we get a static action, we don't need to do anything
                continue
            self.state = self.transitions[self.state][action.action]
            try:
                outputs = self._render_img(action.camera_state)
            except viewer_utils.IOChangeException:
                # if we got interrupted, don't send the output to the viewer
                continue
            self._send_output_to_viewer(outputs, static_render=(action.action in ["static", "step"]))

    def check_interrupt(self, frame, event, arg):
        """Raises interrupt when flag has been set and not already on lowest resolution.
        Used in conjunction with SetTrace.
        """
        if event == "line":
            if self.interrupt_render_flag:
                self.interrupt_render_flag = False
                raise viewer_utils.IOChangeException
        return self.check_interrupt

    def _send_output_to_viewer(self, outputs: Dict[str, Any], static_render: bool = True):
        """Chooses the correct output and sends it to the viewer

        Args:
            outputs: the dictionary of outputs to choose from, from the model
        """
        output_keys = set(outputs.keys())
        if self.output_keys != output_keys:
            self.output_keys = output_keys
            self.viewer.control_panel.update_output_options(list(outputs.keys()))

        output_render = self.viewer.control_panel.output_render
        self.viewer.update_colormap_options(
            dimensions=outputs[output_render].shape[-1], dtype=outputs[output_render].dtype
        )
        selected_output = colormaps.apply_colormap(
            image=outputs[self.viewer.control_panel.output_render],
            colormap_options=self.viewer.control_panel.colormap_options,
        )

        if self.viewer.control_panel.split:
            split_output_render = self.viewer.control_panel.split_output_render
            self.viewer.update_split_colormap_options(
                dimensions=outputs[split_output_render].shape[-1], dtype=outputs[split_output_render].dtype
            )
            split_output = colormaps.apply_colormap(
                image=outputs[self.viewer.control_panel.split_output_render],
                colormap_options=self.viewer.control_panel.split_colormap_options,
            )
            split_index = min(
                int(self.viewer.control_panel.split_percentage * selected_output.shape[1]),
                selected_output.shape[1] - 1,
            )
            selected_output = torch.cat([selected_output[:, :split_index], split_output[:, split_index:]], dim=1)
            selected_output[:, split_index] = torch.tensor([0.133, 0.157, 0.192], device=selected_output.device)

        selected_output = (selected_output * 255).type(torch.uint8)
        depth = (
            outputs["gl_z_buf_depth"].cpu().numpy() * self.viser_scale_ratio if "gl_z_buf_depth" in outputs else None
        )
<<<<<<< HEAD
        jpg_quality = self.viewer.config.jpeg_quality if static_render else 40
        self.viewer.viser_server.set_background_image(
=======

        self.client.set_background_image(
>>>>>>> d68138d0
            selected_output.cpu().numpy(),
            format=self.viewer.config.image_format,
            jpeg_quality=jpg_quality,
            depth=depth,
        )

    def _calculate_image_res(self, aspect_ratio: float) -> Tuple[int, int]:
        """Calculate the maximum image height that can be rendered in the time budget

        Args:
            apect_ratio: the aspect ratio of the current view
        Returns:
            image_height: the maximum image height that can be rendered in the time budget
            image_width: the maximum image width that can be rendered in the time budget
        """
        max_res = self.viewer.control_panel.max_res
        if self.state == "high":
            # high res is always static
            image_height = max_res
            image_width = int(image_height * aspect_ratio)
            if image_width > max_res:
                image_width = max_res
                image_height = int(image_width / aspect_ratio)
        elif self.state in ("low_move", "low_static"):
            if writer.is_initialized() and EventName.VIS_RAYS_PER_SEC.value in GLOBAL_BUFFER["events"]:
                vis_rays_per_sec = GLOBAL_BUFFER["events"][EventName.VIS_RAYS_PER_SEC.value]["avg"]
            else:
                vis_rays_per_sec = 100000
            target_fps = self.target_fps
            num_vis_rays = vis_rays_per_sec / target_fps
            image_height = (num_vis_rays / aspect_ratio) ** 0.5
            image_height = int(round(image_height, -1))
            image_height = max(min(max_res, image_height), 30)
            image_width = int(image_height * aspect_ratio)
            if image_width > max_res:
                image_width = max_res
                image_height = int(image_width / aspect_ratio)
        else:
            raise ValueError(f"Invalid state: {self.state}")

        return image_height, image_width<|MERGE_RESOLUTION|>--- conflicted
+++ resolved
@@ -192,13 +192,8 @@
 
     def run(self):
         """Main loop for the render thread"""
-<<<<<<< HEAD
-        while True:
-            if not self.render_trigger.wait(0.1):
-=======
         while self.running:
             if not self.render_trigger.wait(0.2):
->>>>>>> d68138d0
                 # if we haven't received a trigger in a while, send a static action
                 if self.viewer.camera_state is not None:
                     self.action(RenderAction(action="static", camera_state=self.viewer.camera_state))
@@ -268,13 +263,8 @@
         depth = (
             outputs["gl_z_buf_depth"].cpu().numpy() * self.viser_scale_ratio if "gl_z_buf_depth" in outputs else None
         )
-<<<<<<< HEAD
         jpg_quality = self.viewer.config.jpeg_quality if static_render else 40
-        self.viewer.viser_server.set_background_image(
-=======
-
         self.client.set_background_image(
->>>>>>> d68138d0
             selected_output.cpu().numpy(),
             format=self.viewer.config.image_format,
             jpeg_quality=jpg_quality,
