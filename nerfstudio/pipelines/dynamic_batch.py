--- conflicted
+++ resolved
@@ -17,17 +17,9 @@
 """
 
 from dataclasses import dataclass, field
-<<<<<<< HEAD
-from typing import Optional, Type
-
-import torch
-from torch.cuda.amp.grad_scaler import GradScaler
-from typing_extensions import Literal
-=======
 from typing import Literal, Type
 
 import torch
->>>>>>> 02f449b6
 
 from nerfstudio.data.datamanagers.base_datamanager import VanillaDataManager
 from nerfstudio.pipelines.base_pipeline import VanillaPipeline, VanillaPipelineConfig
